--- conflicted
+++ resolved
@@ -33,20 +33,14 @@
 :host {
   display: block;
   width: 100%;
-<<<<<<< HEAD
+  contain: strict;
 }
 
 #ID_CONTAINER {
+  contain: content;
   width: calc(100% - $TERMINAL_MARGIN_LEFT + $BLOCK_BORDER_LEFT - $TERMINAL_MARGIN_RIGHT + $BLOCK_BORDER_RIGHT);
   height: 100%;
   box-sizing: border-box;
-=======
-  contain: strict;
-}
-
-#ID_CONTAINER {
-  contain: content;
->>>>>>> 47ac7b41
   
   margin-left: $TERMINAL_MARGIN_LEFT - $BLOCK_BORDER_LEFT;
   margin-right: $TERMINAL_MARGIN_RIGHT - $BLOCK_BORDER_RIGHT;
